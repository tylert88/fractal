{
  "name": "@frctl/fractal",
  "version": "1.1.7",
  "description": "A tool to help you build and document web component libraries and then integrate them into your projects.",
  "main": "src/fractal.js",
  "repository": {
    "type": "git",
    "url": "https://github.com/frctl/fractal.git"
  },
  "author": "Mark Perkins <mark@clearleft.com> (http://clearleft.com/)",
  "license": "MIT",
  "bugs": {
    "url": "https://github.com/frctl/fractal/issues"
  },
  "homepage": "https://github.com/frctl/fractal",
  "dependencies": {
    "@allmarkedup/fang": "^1.0.0",
    "@frctl/handlebars": "^1.1.3",
    "@frctl/mandelbrot": "^1.1.0",
    "anymatch": "^1.3.0",
    "bluebird": "^3.5.2",
    "browser-sync": "^2.18.13",
    "chalk": "^1.1.3",
    "chokidar": "^1.6.0",
    "cli-table3": "^0.5.0",
    "co": "^4.6.0",
    "columnify": "^1.5.4",
    "express": "^4.14.0",
    "fs-extra": "^0.30.0",
    "globby": "^6.0.0",
    "gray-matter": "^2.0.2",
    "handlebars": "^4.0.12",
    "highlight.js": "^9.5.0",
    "inquirer": "^1.1.2",
    "istextorbinary": "^2.1.0",
    "js-beautify": "1.6.14",
    "js-yaml": "^3.6.1",
    "liftoff": "^2.3.0",
    "lodash": "^4.17.11",
    "log-update": "^1.0.2",
    "marked": "^0.3.6",
    "mime": "^1.3.4",
    "minimist": "^1.2.0",
    "mixwith": "^0.1.1",
    "nunjucks": "^2.4.2",
    "path-to-regexp": "^1.5.3",
    "portscanner": "^1.0.0",
    "readable-stream": "^2.1.4",
    "require-all": "^2.0.0",
    "semver": "^5.3.0",
<<<<<<< HEAD
=======
    "shelljs": "^0.7.3",
    "snyk": "^1.88.0",
>>>>>>> 2ade14cb
    "throat": "^3.0.0",
    "update-notifier": "^1.0.2",
    "vinyl": "^1.2.0",
    "vorpal": "^1.12.0"
  },
  "bin": {
    "fractal": "./bin/fractal"
  },
  "engines": {
    "node": ">= 4.4.7"
  },
  "scripts": {
    "test": "./node_modules/.bin/_mocha --require test/support/env --reporter spec",
    "snyk-protect": "snyk protect",
    "prepare": "npm run snyk-protect"
  },
  "devDependencies": {
    "chai": "^4.1.1",
    "chai-as-promised": "^7.1.1",
    "istanbul": "^0.4.4",
    "mock-fs": "^4.6.0",
    "mocha": "^4.1.0",
    "pre-commit": "^1.1.3",
    "proxyquire": "^1.7.10",
    "sinon": "3.2.1"
  },
  "snyk": true
}<|MERGE_RESOLUTION|>--- conflicted
+++ resolved
@@ -48,11 +48,8 @@
     "readable-stream": "^2.1.4",
     "require-all": "^2.0.0",
     "semver": "^5.3.0",
-<<<<<<< HEAD
-=======
     "shelljs": "^0.7.3",
     "snyk": "^1.88.0",
->>>>>>> 2ade14cb
     "throat": "^3.0.0",
     "update-notifier": "^1.0.2",
     "vinyl": "^1.2.0",
