--- conflicted
+++ resolved
@@ -52,12 +52,8 @@
     "throat": "^3.0.0",
     "update-notifier": "^1.0.2",
     "vinyl": "^1.2.0",
-<<<<<<< HEAD
     "vorpal": "^1.12.0",
     "snyk": "^1.88.0"
-=======
-    "vorpal": "^1.12.0"
->>>>>>> f0fb83d9
   },
   "bin": {
     "fractal": "./bin/fractal"
