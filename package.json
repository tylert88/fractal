{
  "name": "@frctl/fractal",
<<<<<<< HEAD
  "version": "1.1.0-beta.1",
=======
  "version": "1.0.11",
>>>>>>> 2dc32300
  "description": "A tool to help you build and document web component libraries and then integrate them into your projects.",
  "main": "src/fractal.js",
  "repository": {
    "type": "git",
    "url": "https://github.com/frctl/fractal.git"
  },
  "author": "Mark Perkins <mark@clearleft.com> (http://clearleft.com/)",
  "license": "MIT",
  "bugs": {
    "url": "https://github.com/frctl/fractal/issues"
  },
  "homepage": "https://github.com/frctl/fractal",
  "dependencies": {
    "@allmarkedup/fang": "^1.0.0",
<<<<<<< HEAD
    "@frctl/handlebars": "^1.0.1",
    "@frctl/mandelbrot": "^1.1.0-alpha.1",
=======
    "@frctl/handlebars": "^1.1.2",
    "@frctl/mandelbrot": "^1.0.7",
>>>>>>> 2dc32300
    "anymatch": "^1.3.0",
    "bluebird": "^3.4.1",
    "browser-sync": "^2.14.0",
    "chalk": "^1.1.3",
    "chokidar": "^1.6.0",
    "cli-table2": "^0.2.0",
    "co": "^4.6.0",
    "columnify": "^1.5.4",
    "express": "^4.14.0",
    "fs-extra": "^0.30.0",
    "globby": "^6.0.0",
    "gray-matter": "^2.0.2",
    "handlebars": "^4.0.5",
    "highlight.js": "^9.5.0",
    "inquirer": "^1.1.2",
    "istextorbinary": "^2.1.0",
    "js-yaml": "^3.6.1",
    "liftoff": "^2.3.0",
    "lodash": "^4.14.1",
    "log-update": "^1.0.2",
    "marked": "^0.3.6",
    "mime": "^1.3.4",
    "minimist": "^1.2.0",
    "mixwith": "^0.1.1",
    "nunjucks": "^2.4.2",
    "path-to-regexp": "^1.5.3",
    "portscanner": "^1.0.0",
    "readable-stream": "^2.1.4",
    "require-all": "^2.0.0",
    "semver": "^5.3.0",
    "shelljs": "^0.7.3",
    "throat": "^3.0.0",
    "update-notifier": "^1.0.2",
    "vinyl": "^1.2.0",
    "vorpal": "^1.11.2"
  },
  "bin": {
    "fractal": "./bin/fractal"
  },
  "engines": {
    "node": ">= 4.4.7"
  },
  "scripts": {
    "test": "./node_modules/.bin/istanbul cover node_modules/.bin/_mocha -- --require test/support/env --reporter spec",
    "lint": "./node_modules/.bin/eslint src; exit 0",
    "lint:fix": "./node_modules/.bin/eslint src --fix; exit 0"
  },
  "devDependencies": {
    "chai": "^3.5.0",
    "chai-as-promised": "^5.3.0",
    "eslint": "^3.2.2",
    "eslint-config-airbnb": "^10.0.0",
    "eslint-plugin-import": "^1.12.0",
    "eslint-plugin-jsx-a11y": "^2.2.0",
    "eslint-plugin-react": "^6.2.0",
    "istanbul": "^0.4.4",
    "mocha": "^3.0.0",
    "pre-commit": "^1.1.3",
    "proxyquire": "^1.7.10",
    "sinon": "^1.17.5"
  }
}<|MERGE_RESOLUTION|>--- conflicted
+++ resolved
@@ -1,10 +1,6 @@
 {
   "name": "@frctl/fractal",
-<<<<<<< HEAD
   "version": "1.1.0-beta.1",
-=======
-  "version": "1.0.11",
->>>>>>> 2dc32300
   "description": "A tool to help you build and document web component libraries and then integrate them into your projects.",
   "main": "src/fractal.js",
   "repository": {
@@ -19,13 +15,8 @@
   "homepage": "https://github.com/frctl/fractal",
   "dependencies": {
     "@allmarkedup/fang": "^1.0.0",
-<<<<<<< HEAD
-    "@frctl/handlebars": "^1.0.1",
+    "@frctl/handlebars": "^1.1.2",
     "@frctl/mandelbrot": "^1.1.0-alpha.1",
-=======
-    "@frctl/handlebars": "^1.1.2",
-    "@frctl/mandelbrot": "^1.0.7",
->>>>>>> 2dc32300
     "anymatch": "^1.3.0",
     "bluebird": "^3.4.1",
     "browser-sync": "^2.14.0",
