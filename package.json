--- conflicted
+++ resolved
@@ -69,12 +69,8 @@
     "chai": "^4.1.1",
     "chai-as-promised": "^7.1.1",
     "istanbul": "^0.4.4",
-<<<<<<< HEAD
-    "mocha": "^3.0.0",
     "mock-fs": "^4.6.0",
-=======
     "mocha": "^4.1.0",
->>>>>>> 8a97e8ef
     "pre-commit": "^1.1.3",
     "proxyquire": "^1.7.10",
     "sinon": "3.2.1"
