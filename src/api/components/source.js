'use strict';

const Promise = require('bluebird');
const Path = require('path');
const _ = require('lodash');
const co = require('co');
const fs = Promise.promisifyAll(require('fs'));
const anymatch = require('anymatch');
const Component = require('./component');
const ComponentCollection = require('./collection');
const File = require('../files/file');
const FileCollection = require('../files/collection');
const Data = require('../../core/data');
const frfs = require('../../core/fs');
const Log = require('../../core/log');
const resolver = require('../../core/resolver');
const EntitySource = require('../../core/entities/source');

module.exports = class ComponentSource extends EntitySource {

    constructor(app) {
        super('components', app);
    }

    resources() {
        let resources = [];
        for (const comp of this.flatten()) {
            resources = resources.concat(comp.resources().toArray());
        }
        return new FileCollection({}, resources);
    }

    components() {
        return super.entities();
    }

    getReferencesOf(target) {
        const refs = [];
        const handles = [];
        this.source.flatten().forEach(component => {
            if (component.id !== target.id) {
                for (const variant of component.variants()) {
                    if (variant.id !== target.id) {
                        for (const ref of variant.references) {
                            if (target.handle == ref.handle || target.alias == ref.handle) {
                                refs.push(variant.isDefault ? component : variant);
                                break;
                            }
                        }
                    }
                }
            }
        });
        return refs;
    }

    variants() {
        let items = [];
        for (const component of this.components()) {
            items = _.concat(items, component.variants().toArray());
        }
        return this.newSelf(items);
    }

    find() {
        if (this.size === 0 || arguments.length === 0) {
            return;
        }
        const args = Array.from(arguments);
        if (args.length == 1 && _.isString(args[0]) && !args[0].startsWith('@') && args[0].indexOf('.') !== -1) {
            return this.findFile(args[0]);
        }
        const isHandleFind = args.length == 1 && _.isString(args[0]) && args[0].startsWith('@');
        for (const item of this) {
            if (item.isCollection) {
                const search = item.find.apply(item, args);
                if (search) return search;
            } else if (item.isComponent) {
                const matcher = isHandleFind ? this._makePredicate.apply(null, ['handle', args[0].replace('@', '')]) : this._makePredicate.apply(null, args);
                if (matcher(item)) return item;
            }
        }
        if (isHandleFind) {
            for (const item of this.entities()) {
                const variant = item.variants().find(args[0]);
                if (variant) return variant;
            }
        }
    }

    findFile(filePath) {
        let source = this;
        filePath = Path.resolve(filePath);
        if (this._fileTree) {
            function findFile(items) {
                for (const item of items) {
                    if (item.isFile && item.path === filePath) {
                        return new File(item, source.relPath);
                    } else if (item.isDirectory) {
                        const result = findFile(item.children);
                        if (result) {
                            return new File(result, source.relPath);
                        }
                    }
                }
            }

            return findFile(this._fileTree.children);
        }
    }

    resolve(context) {
        return resolver.context(context, this);
    }

    renderString(str, context, env) {
        return this.engine().render(null, str, context, {
            env: env || {},
        });
    }

    renderPreview(entity, preview, env) {
        preview = preview !== false ? preview : false;
        let context;
        if (entity.isComponent) {
            context = entity.variants().default().getContext();
        } else {
            context = entity.getContext();
        }
        return this.render(entity, context, env || {}, { preview: preview });
    }

    /**
     * Main render method. Accepts a component or variant
     * and renders them appropriately.
     *
     * Rendering a component results in the rendering of the components' default variant,
     * unless the collated option is 'true' - in this case it will return a collated rendering
     * of all its variants.
     *
     * @param {Component/Variant} entity
     * @param {Object} context
     * @param {Object} opts
     * @return {Promise}
     * @api public
     */

    render(entity, context, env, opts) {
        env = env || {};
        opts = opts || {};
        opts.preview = opts.preview || opts.useLayout || false;
        opts.collate = opts.collate || false;

        const self = this;

        if (!entity) {
            return Promise.reject(null);
        }
        if (_.isString(entity)) {
            const str = entity;
            if (entity.indexOf('@') === 0) {
                entity = this.find(entity);
                if (!entity) {
                    throw new Error(`Cannot find component ${str}`);
                }
            } else {
                return fs.readFileAsync(entity, 'utf8').then(content => {
                    return this.engine().render(entity, content, context, {
                        env: env,
                        self: {
                            path: entity,
                        },
                    });
                });
            }
        }

        return co(function* () {
            const source = yield self.load();
            let rendered;
            if (entity.isComponent || entity.isVariant) {
                if (entity.isComponent) {
                    if (entity.isCollated && opts.collate && entity.variants().size > 1) {
                        rendered = yield self._renderCollatedComponent(entity, env);
                    } else {
                        entity = entity.variants().default();
                        rendered = yield self._renderVariant(entity, context, env);
                    }
                } else {
                    rendered = yield self._renderVariant(entity, context, env);
                }
                if (opts.preview && entity.preview) {
                    const target = entity.toJSON();
                    target.component = target.isVariant ? entity.parent.toJSON() : target;
                    const layout = _.isString(opts.preview) ? opts.preview : entity.preview;
                    return yield self._wrapInLayout(target, rendered, layout, env);
                }
                return rendered;
            } else {
                throw new Error('Only components or variants can be rendered.');
            }
        });
    }

    *_renderVariant(variant, context, env) {
        const content = yield variant.getContent();
        return this.engine().render(variant.viewPath, content, context || variant.getContext(), {
            self: variant.toJSON(),
            env: env,
        });
    }

    *_renderCollatedComponent(component, env) {
        const target = component.toJSON();
        const items = yield component.variants().filter('isHidden', false).toArray().map(variant => {
            return this.render(variant, variant.getContext(), env).then(markup => {
                return {
                    markup: markup.trim(),
                    item: variant.toJSON()
                }
            });
        });

        if (!component.collator) {
            return items.map(i => i.markup).join('\n');
        }

        if (_.isFunction(component.collator)) {
            return items.map(i => component.collator(i.markup, i.item)).join('\n');
        }

        const collator = yield this._getWrapper(component.collator);

        if (!collator) {
            Log.warn(`Collator ${component.collator} not found.`);
            return items.map(i => i.markup).join('\n');
        }

        if (collator.viewPath === component.viewPath) {
            return items.map(i => i.markup).join('\n');
        }

        let context = _.defaults(collator.context, {
            _variants: items
        });

        return this.engine().render(collator.viewPath, collator.content, context, {
            target: target,
        });
    }

    *_wrapInLayout(target, content, identifier, env) {

        const layout = yield this._getWrapper(identifier);

        if (!layout) {
            Log.warn(`Preview layout ${identifier} not found. Rendering component without layout.`);
            return content;
        }

        if (layout.viewPath === target.viewPath) {
            return content;
        }

        let context = _.defaults(layout.context, {
            [this.get('yield')]: content
        });
        const renderMethod = (_.isFunction(this.engine().renderLayout)) ? 'renderLayout' : 'render';
        return this.engine()[renderMethod](layout.viewPath, layout.content, context, {
            self: layout.self,
            target: target,
            env: env,
        });
    }

    _appendEventFileInfo(file, eventData) {
        eventData = super._appendEventFileInfo(file, eventData);
        for (const test of ['isResource', 'isTemplate', 'isReadme', 'isView', 'isVarView', 'isWrapper']) {
            if (this[test](file)) {
                eventData[test] = true;
            }
        }
        return eventData;
    }

    *_getWrapper(indentifier) {

        if (_.isString(indentifier) && indentifier.startsWith('@')) {
            // looking for a component
            let entity = this.find(indentifier);
            if (!entity) {
                return;
            }
            if (entity.isComponent) {
                entity = entity.variants().default();
            }
            let context = entity.getContext();
            let content = yield entity.getContent();
            return {
                context: context,
                content: content,
                viewPath: entity.viewPath,
                self: entity.toJSON()
            }
        }

        if (_.isString(indentifier) && ! indentifier.startsWith('@')) {
            return frfs.find(indentifier).then(file => {
                file = new File(file);
                return file.getContent().then(content => ({
                    context: {},
                    content: content,
                    viewPath: file.viewPath,
                    self: file.toJSON()
                }));
            }).catch(err => {
                Log.warn(err);
                return undefined;
            });
        }

        if (_.get(indentifier, 'isFile')) {
            // using a file
            let content = yield indentifier.getContent();
            return {
                context: {},
                content: content,
                viewPath: indentifier.path,
                self: indentifier.toJSON()
            }
        }

    }

    isTemplate(file) {
        return this.isView(file) || this.isVarView(file);
    }

    isWrapper(file) {
        return this.isPreview(file) || this.isCollator(file);
    }

    isView(file) {
        return anymatch([
            `**/*${this.get('ext')}`,
            `!**/*${this.get('splitter')}*${this.get('ext')}`,
            `!**/*.${this.get('files.config')}.${this.get('ext')}`,
            `!**/${this.get('files.config')}.{js,json,yaml,yml}`
        ], this._getPath(file));
    }

    isVarView(file) {
        return anymatch(`**/*${this.get('splitter')}*${this.get('ext')}`, this._getPath(file));
    }

    isReadme(file) {
        return anymatch(`**/${this.get('files.notes')}.md`, this._getPath(file));
    }

    isPreview(file) {
        return anymatch([
            `**/${this.get('files.preview')}${this.get('ext')}`,
            `**/_${this.get('files.preview')}${this.get('ext')}`
        ], this._getPath(file));
    }

    isCollator(file) {
        return anymatch([
            `**/${this.get('files.collator')}${this.get('ext')}`,
            `**/_${this.get('files.collator')}${this.get('ext')}`
        ], this._getPath(file));
    }

    isResource(file) {
        return anymatch([
            '**/*.*',
            `!**/*${this.get('ext')}`,
            `!**/*.${this.get('files.config')}.{js,json,yaml,yml}`,
            `!**/${this.get('files.config')}.{js,json,yaml,yml}`,
            `!**/${this.get('files.notes')}.md`
        ], this._getPath(file));
    }

    _parse(fileTree) {
        const source = this;

        const build = co.wrap(function* (dir, parent) {
            let collection;
            const children = dir.children || [];
            const files = children.filter(item => item.isFile);
            const directories = children.filter(item => item.isDirectory);

            const matched = {
                directories: directories,
                files: files,
                views: files.filter(f => source.isView(f)),
                varViews: files.filter(f => source.isVarView(f)),
                configs: files.filter(f => source.isConfig(f)),
                resources: files.filter(f => source.isResource(f)),
            };

<<<<<<< HEAD
            function matchFile(check) {
                check = check.bind(source);
                const matched = files.find(f => check(f));
                return matched ? new File(matched, source.relPath) : undefined;
            }

            const dirDefaults = {
=======
            const dirConfigFile = _.find(matched.configs, f => f.name.startsWith(dir.name));
            const dirConfig = yield EntitySource.getConfig(dirConfigFile, {
>>>>>>> 2dc32300
                name: dir.name,
                isHidden: dir.isHidden,
                order: dir.order,
                dir: dir.path,
                readme: matchFile(source.isReadme),
                preview: matchFile(source.isPreview),
                collator: matchFile(source.isCollator),
            };

            // config files for collections or compound components can either have the
            // filename format component-name.config.ext or config.ext
            const configFile = _.find(matched.configs, f => f.base.startsWith(`${dir.name}.`)) || _.find(matched.configs, f => f.base.startsWith('config.'));
            const dirConfig = yield EntitySource.getConfig(configFile, dirDefaults);

            // first figure out if it's a component directory or not...

            const defaultName = dirConfig.default || 'default';
            const defaultVariant = _.find(dirConfig.variants || [], {name: defaultName});
            let view;

            if (defaultVariant && defaultVariant.view) {
                view = _.find([].concat(matched.views, matched.varViews), { base: defaultVariant.view });
            } else {
                view = _.find(matched.views, { name: dir.name });
            }

            if (view) { // it is a component
                const nameMatch = dir.name;
                dirConfig.view = view.base;
                dirConfig.viewName = view.name;
                dirConfig.viewPath = view.path;

                const resources = new FileCollection({}, matched.resources.map(f => new File(f, source.relPath)));
                const files = {
                    view: view,
                    varViews: _.filter(matched.varViews, f => f.name.startsWith(nameMatch)),
                    config: dirConfigFile
                };
                return Component.create(dirConfig, files, resources, parent || source);
            }

            // not a component, so go through the items and group into components and collections

            if (!parent) {
                collection = source;
                source.setProps(dirConfig);
            } else {
                collection = new ComponentCollection(dirConfig, [], parent);
                collection.setProps(dirConfig);
            }

            const collections = yield matched.directories.map(item => build(item, collection));
            const components = yield matched.views.map(view => {
                const nameMatch = view.name;
                // config files for 'simple' components must have the format component-name.config.ext
                const configFile = _.find(matched.configs, f => f.base.startsWith(`${nameMatch}.`));
                const conf = EntitySource.getConfig(configFile, {
                    name: view.name,
                    order: view.order,
                    isHidden: view.isHidden,
                    view: view.base,
                    viewName: view.name,
                    viewPath: view.path,
                    dir: dir.path,
                });

                return conf.then(c => {
                    const files = {
                        view: view,
                        varViews: matched.varViews.filter(f => f.name.startsWith(nameMatch)),
                        config: configFile
                    };
                    const resources = new FileCollection({}, []);
                    return Component.create(c, files, resources, collection);
                });
            });

            const items = yield (_.concat(components, collections));
            collection.setItems(_.orderBy(items, ['order', 'name']));
            return collection;
        });

        return build(fileTree);
    }

};<|MERGE_RESOLUTION|>--- conflicted
+++ resolved
@@ -399,7 +399,6 @@
                 resources: files.filter(f => source.isResource(f)),
             };
 
-<<<<<<< HEAD
             function matchFile(check) {
                 check = check.bind(source);
                 const matched = files.find(f => check(f));
@@ -407,10 +406,6 @@
             }
 
             const dirDefaults = {
-=======
-            const dirConfigFile = _.find(matched.configs, f => f.name.startsWith(dir.name));
-            const dirConfig = yield EntitySource.getConfig(dirConfigFile, {
->>>>>>> 2dc32300
                 name: dir.name,
                 isHidden: dir.isHidden,
                 order: dir.order,
@@ -447,7 +442,7 @@
                 const files = {
                     view: view,
                     varViews: _.filter(matched.varViews, f => f.name.startsWith(nameMatch)),
-                    config: dirConfigFile
+                    config: configFile
                 };
                 return Component.create(dirConfig, files, resources, parent || source);
             }
