--- conflicted
+++ resolved
@@ -128,7 +128,6 @@
         });
     }
 
-<<<<<<< HEAD
     _getLegacyResolvers(routes) {
         let resolvers = {};
         for (let route of routes) {
@@ -148,7 +147,7 @@
 
         if (req.route.static) {
             const staticPath = _.isFunction(req.route.static) ? req.route.static(req.params, this._app) : req.route.static;
-            return this._copy(staticPath, req.url);
+            return this._copy(unescape(staticPath), unescape(req.url));
         }
 
         if (req.route.view) {
@@ -168,23 +167,6 @@
                     .then(() => {
                         this.emit('exported', req);
                         Log.debug(`Exported '${req.url}' ==> '${dest}'`);
-=======
-    _buildTargets() {
-        const self = this;
-        const ext = this._app.web.get('builder.ext');
-        return this._targets.map(target => {
-            const savePath = Path.join(this._config.dest, target.url) + (target.url == '/' ? `index${ext}` : ext);
-            const pathInfo = Path.parse(savePath);
-            this._jobsCount++;
-            return this._throttle(() => {
-                if (target.route.static) {
-                    const staticPath = _.isFunction(target.route.static) ? target.route.static(target.params, this._app) : target.route.static;
-                    const dest = Path.join(this._config.dest, unescape(target.url));
-
-                    return fs.copyAsync(unescape(staticPath), dest, {
-                        clobber: true,
-                    }).then(() => {
->>>>>>> 2dc32300
                         this._updateProgress();
                     })
                     .catch(err => this._onError(err, req, dest));
