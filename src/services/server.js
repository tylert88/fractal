--- conflicted
+++ resolved
@@ -98,91 +98,8 @@
 
 function navHelper(context, options){
 
-<<<<<<< HEAD
-/******
-
-test.md
-another.html
-/foo/bar/baz.md
-/foo/bar/index.md
-/foo/test/index.md
-/foo/test/bar.md
-/foo/index.md
-
-******/
-
-// {
-//     name: 'implementation'
-//     files: [
-//         {
-//             ...
-//         },
-//         {
-//             ...
-//         }
-//     ],
-//     children: [
-//         {
-//             name: 'client-side',
-//             files: [
-//                 {
-//                     ...
-//                 },
-//                 {
-//                     ...
-//                 }
-//             ],
-//             children: [
-
-//             ]
-//         },
-//         {
-//             name: 'server-side',
-//             files: [
-//                 {
-//                     ...
-//                 },
-//                 {
-//                     ...
-//                 }
-//             ],
-//             children: [
-                
-//             ]
-//         }
-//     ]
-// }
-// 
-
-function makeFileTree(files){
-    var arr = files //your array;
-    var tree = {};
-
-    function addnode(obj){
-        var splitpath = obj.parentUrlDirs;
-        var ptr = tree;
-        for (i=0;i<splitpath.length;i++) {
-            node = {
-                name: splitpath[i],
-            };
-            if (i == splitpath.length-1) {
-                node.relPath = obj.relPath;
-            }
-            ptr[splitpath[i]] = ptr[splitpath[i]] || node;
-            ptr[splitpath[i]].children = ptr[splitpath[i]].children || {};
-            ptr = ptr[splitpath[i]].children;
-        }
-    }
-
-    arr.map(addnode);
-    return tree;
 }
 
 
 
-=======
-}
 
->>>>>>> d4433db1
-
-
