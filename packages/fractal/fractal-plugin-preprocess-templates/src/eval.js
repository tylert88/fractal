/* eslint max-depth: off */
const {VM} = require('vm2');

module.exports = function evalInVM(code, context = {}, env = {}) {
  const vm = new VM({
    timeout: 1000,
    sandbox: context,
    builtin: ['*']
  });

  /*
   * Try and run the code in the sandbox.
   * Because undefined top-level properties are effectively undeclared
   * we catch those errors, add a declaration at the top of the code
   * block and then try again with those vars now declared, but undefined,
   * which is the expected behaviour in this scenario.
   * TODO: is there a nicer way to handle this?
   */
  try {
    return vm.run(code);
  } catch (err) {
    let lastError = err;
<<<<<<< HEAD
    if (err.stack.indexOf('ReferenceError') !== -1) {
=======
    if (err.stack.includes('ReferenceError')) {
>>>>>>> 014ba3e8
      while (lastError) {
        try {
          let uninit = lastError.message.replace(' is not defined', '');
          code = `let ${uninit};\n${code}`;
          return vm.run(code);
        } catch (err) {
          if (err.stack.includes('ReferenceError')) {
            lastError = err;
          } else {
            throw err;
          }
        }
      }
    }
    throw lastError;
  }
};<|MERGE_RESOLUTION|>--- conflicted
+++ resolved
@@ -20,11 +20,7 @@
     return vm.run(code);
   } catch (err) {
     let lastError = err;
-<<<<<<< HEAD
-    if (err.stack.indexOf('ReferenceError') !== -1) {
-=======
     if (err.stack.includes('ReferenceError')) {
->>>>>>> 014ba3e8
       while (lastError) {
         try {
           let uninit = lastError.message.replace(' is not defined', '');
