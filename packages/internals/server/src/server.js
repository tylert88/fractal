const Koa = require('koa');
const {Fractal} = require('@frctl/fractal');

const _app = new WeakMap();
const _port = new WeakMap();
const _server = new WeakMap();

class Server {

<<<<<<< HEAD
  constructor(fractal, opts = {}) {
    if (!Fractal.isFractal(fractal)) {
      throw new TypeError(`Server.constructor - first argument must be an instance of Fractal [fractal-missing]`);
    }

    const app = new Koa();
    const router = require('./router')(fractal, opts.router);

    app.use(router.routes()).use(router.allowedMethods());

    _app.set(this, app);
    _router.set(this, router);
=======
  constructor(opts = {}) {
    _app.set(this, new Koa());
>>>>>>> 3d533b3e
  }

  start(port) {
    return new Promise((resolve, reject) => {
      if (!port) {
        return reject(new Error(`You must supply a port number to start the server on [port-missing]`));
      }
      const httpServer = _app.get(this).listen(port, err => {
        if (err) {
          return reject(err);
        }
        _port.set(this, port);
        _server.set(this, httpServer);
        resolve(httpServer);
      });
    });
  }

  stop() {
    if (!this.started) {
      throw new Error('Server has not been started');
    }
    _server.get(this).close();
    _server.set(this, undefined);
    return this;
  }

  get started() {
    return Boolean(_server.get(this));
  }

  get port() {
    if (this.started) {
      return _port.get(this);
    }
    return null;
  }

  get app() {
    return _app.get(this);
  }

  get httpServer() {
    return _server.get(this);
  }

}

module.exports = Server;<|MERGE_RESOLUTION|>--- conflicted
+++ resolved
@@ -1,5 +1,4 @@
 const Koa = require('koa');
-const {Fractal} = require('@frctl/fractal');
 
 const _app = new WeakMap();
 const _port = new WeakMap();
@@ -7,23 +6,8 @@
 
 class Server {
 
-<<<<<<< HEAD
-  constructor(fractal, opts = {}) {
-    if (!Fractal.isFractal(fractal)) {
-      throw new TypeError(`Server.constructor - first argument must be an instance of Fractal [fractal-missing]`);
-    }
-
-    const app = new Koa();
-    const router = require('./router')(fractal, opts.router);
-
-    app.use(router.routes()).use(router.allowedMethods());
-
-    _app.set(this, app);
-    _router.set(this, router);
-=======
   constructor(opts = {}) {
     _app.set(this, new Koa());
->>>>>>> 3d533b3e
   }
 
   start(port) {
