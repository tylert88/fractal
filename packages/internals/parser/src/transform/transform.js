--- conflicted
+++ resolved
@@ -90,10 +90,6 @@
   const errMsg = `Transform methods must return a value that inherits from the 'Collection' base class\n:
   please check the return value of the supplied transform. [transform-function-invalid]`;
 
-<<<<<<< HEAD
-  const val = func(new Collection(), {});
-=======
->>>>>>> 8f2deb83
   assert(checkMore.defined(val), errMsg, TypeError);
   const Species = val.constructor[Symbol.species] || val.constructor;
   assert(checkMore.defined(Species), errMsg, TypeError);
