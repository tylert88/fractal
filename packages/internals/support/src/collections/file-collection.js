const multimatch = require('multimatch');
const check = require('check-types');
const slash = require('slash');
const File = require('../entities/file');
const EntityCollection = require('./entity-collection');
const Collection = require('./collection');

const assert = check.assert;

class FileCollection extends EntityCollection {

<<<<<<< HEAD
  filter(...args) {
    if (args.length === 1 && (typeof args[0] === 'string' || Array.isArray(args[0]))) {
      return this.filterByPath(...args);
    }
    return new FileCollection(super.filter(...args).toArray());
  }

  reject(...args) {
    if (args.length === 1 && (typeof args[0] === 'string' || Array.isArray(args[0]))) {
      return this.rejectByPath(...args);
    }
    return new FileCollection(super.reject(...args).toArray());
=======
  find(...args) {
    if (args.length === 1 && typeof args[0] === 'string') {
      return super.find('relative', args[0]);
    }
    return super.find(...args);
>>>>>>> ea24c825
  }

  filterByPath(...args) {
    let paths = [].concat(...args);
    assert.array.of.string(paths, `FileCollection.filterByPath: path argument must be a string or array of strings [paths-invalid]`);
    paths = paths.map(path => slash(path));

    const items = this._items.filter(file => {
      return multimatch([slash(file.relative)], paths).length;
    });

    return new FileCollection(items);
  }

  rejectByPath(...args) {
    let paths = [].concat(...args);
    assert.array.of.string(paths, `ComponentCollection.rejectByPath: path argument must be a string or array of strings [paths-invalid]`);
    paths = paths.map(path => slash(path));

    const items = this._items.filter(file => {
      return !multimatch([slash(file.relative)], paths).length;
    });

    return new FileCollection(items);
  }

  _validateOrThrow(items) {
    const isValid = FileCollection.validate(items);
    assert(isValid, `FileCollection.constructor: The 'items' argument is optional but must be an array of Files [items-invalid]`, TypeError);
    return isValid;
  }

  _castItems(items) {
    return items.map(i => File.from(i));
  }

  get [Symbol.toStringTag]() {
    return 'FileCollection';
  }

  static validate(items) {
    return check.maybe.array.of.instance(items, File);
  }
}

Collection.addEntityDefinition(File, FileCollection);
Collection.addTagDefinition('FileCollection', FileCollection);

module.exports = FileCollection;<|MERGE_RESOLUTION|>--- conflicted
+++ resolved
@@ -9,7 +9,13 @@
 
 class FileCollection extends EntityCollection {
 
-<<<<<<< HEAD
+  find(...args) {
+    if (args.length === 1 && typeof args[0] === 'string') {
+      return super.find('relative', args[0]);
+    }
+    return super.find(...args);
+  }
+
   filter(...args) {
     if (args.length === 1 && (typeof args[0] === 'string' || Array.isArray(args[0]))) {
       return this.filterByPath(...args);
@@ -22,13 +28,6 @@
       return this.rejectByPath(...args);
     }
     return new FileCollection(super.reject(...args).toArray());
-=======
-  find(...args) {
-    if (args.length === 1 && typeof args[0] === 'string') {
-      return super.find('relative', args[0]);
-    }
-    return super.find(...args);
->>>>>>> ea24c825
   }
 
   filterByPath(...args) {
