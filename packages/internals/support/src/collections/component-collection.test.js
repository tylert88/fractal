/* eslint no-unused-expressions: "off" */

const {expect} = require('../../../../../test/helpers');
const File = require('../entities/file');
const Component = require('../entities/component');
const Collection = require('./collection');

const ComponentCollection = require('./component-collection');

let items = [{
  id: 'mickey',
  path: '/characters/mice/mickey',
  config: {
    disney: true,
    type: 'mouse'
  }
},
{
  id: 'jerry',
  path: '/characters/mice/jerry',
  config: {
    disney: false,
    type: 'mouse'
  }
},
{
  id: 'mighty',
  path: '/characters/mice/mighty',
  config: {
    disney: false,
    type: 'mouse'
  }
},
{
  id: 'pluto',
  path: '/characters/dogs/pluto',
  config: {
    disney: true,
    type: 'dog'
  }
},
{
  id: 'odie',
  path: '/characters/dogs/odie',
  config: {
    disney: false,
    type: 'dog'
  }
},
{
  id: 'jerry',
  path: '/characters/dogs/jerry',
  config: {
    disney: false,
    type: 'dog'
  }
}
];

const makeComponent = input => new Component({
  src: new File({path: input.path, cwd: '/'}),
  config: Object.assign({}, {id: input.id}, input.config)});

const makeCollection = input => new ComponentCollection(input || items.map(makeComponent));
const makeCollectionFrom = input => ComponentCollection.from(input || items.map(makeComponent));

describe('ComponentCollection', function () {
  describe('constructor', function () {
    it('returns a new instance with correctly inherited properties', function () {
      const collection = new ComponentCollection();
      expect(collection).to.exist;
      expect(Collection.isCollection(collection)).to.equal(true);
      expect(collection.length).to.equal(0);
    });
  });
  describe('.from()', function () {
    it('successfully creates a FileCollection when valid input is supplied', function () {
      expect(() => makeCollectionFrom('text')).to.throw(TypeError, '[properties-invalid]');
      expect(() => makeCollectionFrom({invalid: 'object'})).to.throw(TypeError, '[properties-invalid]');
      expect(() => makeCollectionFrom({src: new File({path: 'valid-file-props/', cwd: '/'})})).to.not.throw();
      expect(() => makeCollectionFrom(new Component({src: new File({path: 'path', cwd: '/'})}))).to.not.throw();
      expect(() => makeCollectionFrom([Component.from({invalid: 'object'}), Component.from({anotherInvalid: 'object'})])).to.throw(TypeError, '[properties-invalid]');
      expect(() => makeCollectionFrom([Component.from({src: new File({path: 'valid-file-props1/', cwd: '/'})}), Component.from({src: new File({path: 'valid-file-props2/', cwd: '/'})})])).to.not.throw();
    });
  });

  describe('.find()', function () {
    it(`can be called with a single string argument to find the 'id'`, function () {
      const collection = makeCollection();
      expect(collection.find('mickey')).to.equal(collection[0]);
    });
    it(`defers to its superclass for all other 'find' arguments`, function () {
      const collection = makeCollection();
      expect(collection.find('id', 'odie')).to.equal(collection[4]);
      expect(collection.find({
<<<<<<< HEAD
=======
        type: 'dog'
      })).to.equal(collection[3]);

      expect(collection.find({
>>>>>>> c804f4d3
        id: 'mickey',
        disney: false
      })).to.equal(undefined);
      expect(collection.find(i => i.id === 'mickey')).to.equal(collection[0]);
    });
  });

  describe(`.filterByPath()`, function () {
    it('returns a collection instance', function () {
      const collection = makeCollection();
      const newCollection = collection.filterByPath('*');
      expect(ComponentCollection.isCollection(newCollection));
      expect(newCollection instanceof ComponentCollection).to.equal(true);
    });

    it(`filters based on a glob string argument for the 'component/path'`, function () {
      const collection = makeCollection();
      expect(collection.filterByPath('*/dogs/jerry').count()).to.equal(1);
    });
  });

  describe(`.rejectByPath()`, function () {
    it('returns a collection instance', function () {
      const collection = makeCollection();
      const newCollection = collection.rejectByPath('*');
      expect(ComponentCollection.isCollection(newCollection));
      expect(newCollection instanceof ComponentCollection).to.equal(true);
    });

    it(`rejects based on a glob string argument for the 'component/path'`, function () {
      const collection = makeCollection();
      expect(collection.rejectByPath('*/dogs/jerry').count()).to.equal(items.length - 1);
    });
  });

  describe(`.toJSON()`, function () {
    it(`calls to the 'toJSON' method of each item in the collection`, function () {
      const collection = makeCollection();
      expect(collection.toJSON()).to.eql(items.map(makeComponent).map(item => item.toJSON()));
    });
  });

  describe('.from()', function () {
    it('returns a ComponentCollection instance', function () {
      const collection = ComponentCollection.from(items.map(makeComponent));
      expect(collection instanceof ComponentCollection).to.equal(true);
    });
  });

  describe('[Symbol.toStringTag]', function () {
    it('should resolve correctly', function () {
      const collection = makeCollection();
      expect(collection[Symbol.toStringTag]).to.equal('ComponentCollection');
    });
  });
});<|MERGE_RESOLUTION|>--- conflicted
+++ resolved
@@ -93,13 +93,6 @@
       const collection = makeCollection();
       expect(collection.find('id', 'odie')).to.equal(collection[4]);
       expect(collection.find({
-<<<<<<< HEAD
-=======
-        type: 'dog'
-      })).to.equal(collection[3]);
-
-      expect(collection.find({
->>>>>>> c804f4d3
         id: 'mickey',
         disney: false
       })).to.equal(undefined);
