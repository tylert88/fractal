--- conflicted
+++ resolved
@@ -1,6 +1,5 @@
 const {find, filter, reject, iteratee, sortBy, orderBy, groupBy, uniq, uniqBy, mapValues, cloneDeep, isArray, isObjectLike} = require('lodash');
 const check = require('check-types');
-const File = require('../entities/file');
 
 const assert = check.assert;
 
@@ -229,14 +228,10 @@
   }
 
   static validate(items) {
-<<<<<<< HEAD
-    return (check.maybe.array.of.nonEmptyObject(items) || check.maybe.array.of.instance(items, File));
-=======
     if (items) {
       return isArray(items) && items.reduce((acc, i) => (acc && isObjectLike(i)), true);
     }
     return true;
->>>>>>> 976e4fec
   }
 
 }
