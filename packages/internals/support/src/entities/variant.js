const {omit} = require('lodash');
const {titlize} = require('@frctl/utils');
const fromParse5 = require('hast-util-from-parse5');
const {assert} = require('check-types');
const Parser5 = require('parse5/lib/parser');
const Validator = require('../validator');
const schema = require('../../schema');
const reservedWords = require('../../reserved-words');
const Collection = require('../collections/collection');
const Entity = require('./entity');
const Template = require('./template');

const parser = new Parser5({locationInfo: true});
const _templates = new WeakMap();

<<<<<<< HEAD
const reservedConfigProps = [
  'opts',
  'src',
  'files',
  'views',
  'variants',
  'previews',
  'scenarios',
  'templates',
  'inspector',
  'pages',
  'cli',
  'component'
];

=======
>>>>>>> 03b21848
class Variant extends Entity {

  constructor(props) {
    if (Variant.isVariant(props)) {
      return props;
    }
    const entityProps = omit(props, reservedWords);

    super(entityProps);
    this._validateOrThrow(props);

    this._setTemplates(props.templates);
<<<<<<< HEAD

    for (const prop of reservedConfigProps) {
      this.defineSetter(prop, () => {
        throw new Error(`The ${prop} property is a reserved property and cannot be written to directly [reserved-prop]`);
      });
    }

    this.defineGetter('label', value => value || titlize(this.get('id')));
=======
>>>>>>> 03b21848
  }

  getTemplate(finder) {
    if (!finder) {
      return this.getTemplates().first();
    }
    if (typeof finder === 'string') {
      return this.getTemplates().find(tpl => tpl.extname === finder);
    }
    return this.getTemplates().find(finder);
  }

  getTemplates() {
    return new Collection(_templates.get(this));
  }

  addTemplate(contents, filename) {
    // TODO: cache template parsing
    assert.string(contents, `Variant.addTemplate - template contents must be a string [template-invalid]`);
    const tree = fromParse5(parser.parseFragment(contents), {file: contents});
    const template = new Template({tree, filename});
    _templates.get(this).push(template);
    return this;
  }

  addTemplates(templates = {}) {
    for (const filename of Object.keys(templates)) {
      this.addTemplate(templates[filename], filename);
    }
    return this;
  }

  _setTemplates(templates) {
    if (Collection.isCollection(templates)) {
      _templates.set(this, templates.toArray());
    } else {
      _templates.set(this, []);
      this.addTemplates(templates);
    }
  }

  _validateOrThrow(props) {
    Validator.assertValid(props, schema.variant, `Variant.constructor: The properties provided do not match the schema of a variant [properties-invalid]`);
  }

  clone() {
    return new this.constructor(Object.assign(this.getData(), {
      templates: this.getTemplates().clone()
    }));
  }

  toJSON() {
    return Object.assign(super.toJSON(), {
      templates: this.getTemplates().toJSON()
    });
  }

  static isVariant(item) {
    return item instanceof Variant;
  }

  get [Symbol.toStringTag]() {
    return 'Variant';
  }

}

module.exports = Variant;<|MERGE_RESOLUTION|>--- conflicted
+++ resolved
@@ -13,24 +13,6 @@
 const parser = new Parser5({locationInfo: true});
 const _templates = new WeakMap();
 
-<<<<<<< HEAD
-const reservedConfigProps = [
-  'opts',
-  'src',
-  'files',
-  'views',
-  'variants',
-  'previews',
-  'scenarios',
-  'templates',
-  'inspector',
-  'pages',
-  'cli',
-  'component'
-];
-
-=======
->>>>>>> 03b21848
 class Variant extends Entity {
 
   constructor(props) {
@@ -43,17 +25,6 @@
     this._validateOrThrow(props);
 
     this._setTemplates(props.templates);
-<<<<<<< HEAD
-
-    for (const prop of reservedConfigProps) {
-      this.defineSetter(prop, () => {
-        throw new Error(`The ${prop} property is a reserved property and cannot be written to directly [reserved-prop]`);
-      });
-    }
-
-    this.defineGetter('label', value => value || titlize(this.get('id')));
-=======
->>>>>>> 03b21848
   }
 
   getTemplate(finder) {
