--- conflicted
+++ resolved
@@ -1,15 +1,10 @@
 const {omit} = require('lodash');
-<<<<<<< HEAD
 const {titlize} = require('@frctl/utils');
-const fromParse5 = require('hast-util-from-parse5');
 const {assert} = require('check-types');
-const Parser5 = require('parse5/lib/parser');
-=======
->>>>>>> 86ae8571
-const Validator = require('../validator');
 const schema = require('../../schema');
 const reservedWords = require('../../reserved-words');
 const Collection = require('../collections/collection');
+const Validator = require('../validator');
 const Entity = require('./entity');
 const Template = require('./template');
 
@@ -46,15 +41,9 @@
   }
 
   addTemplate(contents, filename) {
-<<<<<<< HEAD
     // TODO: cache template parsing
     assert.string(contents, `Variant.addTemplate - template contents must be a string [template-invalid]`);
-    const tree = fromParse5(parser.parseFragment(contents), {file: contents});
-    const template = new Template({tree, filename});
-=======
-    const template = new Template(contents, filename);
->>>>>>> 86ae8571
-    _templates.get(this).push(template);
+    _templates.get(this).push(new Template({contents, filename}));
     return this;
   }
 
