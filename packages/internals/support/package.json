{
  "name": "@frctl/support",
  "version": "2.0.0-beta.0",
  "description": "Fractal support classes",
  "homepage": "http://fractal.build",
  "repository": "https://github.com/frctl/fractal/tree/v2/packages/internals/support",
  "bugs": "https://github.com/frctl/fractal/issues",
  "author": "Mark Perkins <mark@allmarkedup.com> (http://allmarkedup.com)",
  "contributors": [
    "Mark Perkins <mark@allmarkedup.com> (http://allmarkedup.com)",
    "Danielle Huntrods <danielle.huntrods@clearleft.com> (http://clearleft.com)"
  ],
  "license": "MIT",
  "dependencies": {
    "@frctl/utils": "2.0.0-beta.0",
    "ajv": "^5.2.2",
    "ajv-keywords": "^2.1.0",
    "check-more-types": "^2.24.0",
    "check-types": "^7.2.0",
    "clone-buffer": "^1.0.0",
    "clone-stats": "^1.0.0",
    "debug": "^3.0.0",
    "eventemitter2": "^4.1.2",
    "lodash": "^4.17.4",
    "multimatch": "^2.1.0",
    "replace-ext": "^1.0.0",
    "slash": "^1.0.0",
<<<<<<< HEAD
    "vinyl": "^2.1.0"
=======
    "debug": "^3.0.0",
    "vinyl": "^2.1.0",
    "hast-util-from-parse5": "^2.1.0",
    "parse5": "^3.0.2",
    "memory-fs": "^0.4.1"
>>>>>>> 9a678486
  },
  "devDependencies": {
    "proxyquire": "^1.8.0"
  }
}<|MERGE_RESOLUTION|>--- conflicted
+++ resolved
@@ -25,15 +25,11 @@
     "multimatch": "^2.1.0",
     "replace-ext": "^1.0.0",
     "slash": "^1.0.0",
-<<<<<<< HEAD
-    "vinyl": "^2.1.0"
-=======
     "debug": "^3.0.0",
     "vinyl": "^2.1.0",
     "hast-util-from-parse5": "^2.1.0",
     "parse5": "^3.0.2",
     "memory-fs": "^0.4.1"
->>>>>>> 9a678486
   },
   "devDependencies": {
     "proxyquire": "^1.8.0"
