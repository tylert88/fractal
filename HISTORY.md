--- conflicted
+++ resolved
@@ -10,10 +10,7 @@
 * Improve rendering of components with 'special' env variables
 * Allow adapters to override the default reference parsing behaviour
 * Bump Marked version to fix security warnings
-<<<<<<< HEAD
-=======
 * Switch to eslint, first pass at code cleanup
->>>>>>> 36521c0a
 
 ## 1.0.4
 
